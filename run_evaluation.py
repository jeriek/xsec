--- conflicted
+++ resolved
@@ -29,10 +29,6 @@
 evl.load_processes(evl.XSECTIONS)
 
 # *** Evaluate a cross-section with given input parameters ***
-<<<<<<< HEAD
-#evl.eval_xsection(1000., 500.)
-evl.eval_xsection(1000., m1000006=500., m2000004=500., thetat=0.)
-=======
 evl.set_parameters({
     'm1000021': 1000.,
     'm1000001': 500.,
@@ -51,8 +47,6 @@
     'thetat': 0.
 })
 evl.eval_xsection()
->>>>>>> f1b4e961
-# evl.eval_xsection(5000., 10000.)
 
 # *** Clear cache if necessary (inactive otherwise) ***
 evl.clear_cache()